package azurerm

import (
	"fmt"
	"log"
	"os"
	"strings"
	"time"

	"github.com/hashicorp/go-azure-helpers/authentication"
	"github.com/hashicorp/terraform-plugin-sdk/helper/schema"
	"github.com/hashicorp/terraform-plugin-sdk/terraform"
	"github.com/terraform-providers/terraform-provider-azurerm/azurerm/helpers/validate"
	"github.com/terraform-providers/terraform-provider-azurerm/azurerm/internal/features"
	"github.com/terraform-providers/terraform-provider-azurerm/azurerm/internal/services/common"
	"github.com/terraform-providers/terraform-provider-azurerm/azurerm/internal/services/compute"
	"github.com/terraform-providers/terraform-provider-azurerm/azurerm/utils"
)

// Provider returns a terraform.ResourceProvider.
func Provider() terraform.ResourceProvider {
	// NOTE: as part of migrating Data Sources/Resources into Packages - we should be able to use
	// the Service Registration interface to gradually migrate Data Sources/Resources over to the
	// new pattern.
	// However this requires that the following be done first:
	//  1. (DONE) Migrating the top level functions into the internal package
	//	2. (DONE) Finish migrating the SDK Clients into Packages
	//	3. (DONE) Switch the remaining resources over to the new Storage SDK
	//		(so we can remove `getBlobStorageClientForStorageAccount` from `config.go`)
	//  4. (DONE) Introducing a parent struct which becomes a nested field in `config.go`
	//  	for those properties, to ease migration (probably internal/common/clients.go)
	//	5. (DONE) Making the SDK Clients public in the ArmClient
	//
	//  6. Migrating the Fields from the `ArmClient` to the new base `Client`
	//		But leaving the referencing accessing the top-level field e.g.
	//			type Client struct { // ./azurerm/internal/common/client.go
	//				Example example.Client
	//			}
	//			type ArmClient struct { // ./azurerm/config.go
	//				common.Client
	//			}
	//		Then access the fields using: `meta.(*ArmClient).Example.Inner`
	//		Rather than `meta.(*ArmClient).Client.Example.Inner`
	//		This allows us to have less code changes in Step 7
	//	7. This should allow us to Find+Replace `(*ArmClient)` to `*common.Client`
	//		Unfortunately this'll need to be in a big-bang, due to the fact this is cast
	//		All over the place
	//
	// For the moment/until that's done, we'll have to continue defining these inline
	supportedServices := []common.ServiceRegistration{
		compute.Registration{},
	}

	dataSources := map[string]*schema.Resource{
		"azurerm_api_management":                          dataSourceApiManagementService(),
		"azurerm_api_management_api":                      dataSourceApiManagementApi(),
		"azurerm_api_management_group":                    dataSourceApiManagementGroup(),
		"azurerm_api_management_product":                  dataSourceApiManagementProduct(),
		"azurerm_api_management_user":                     dataSourceArmApiManagementUser(),
		"azurerm_app_service_plan":                        dataSourceAppServicePlan(),
		"azurerm_app_service_certificate":                 dataSourceAppServiceCertificate(),
		"azurerm_app_service":                             dataSourceArmAppService(),
		"azurerm_app_service_certificate_order":           dataSourceArmAppServiceCertificateOrder(),
		"azurerm_application_insights":                    dataSourceArmApplicationInsights(),
		"azurerm_application_security_group":              dataSourceArmApplicationSecurityGroup(),
		"azurerm_automation_account":                      dataSourceArmAutomationAccount(),
		"azurerm_automation_variable_bool":                dataSourceArmAutomationVariableBool(),
		"azurerm_automation_variable_datetime":            dataSourceArmAutomationVariableDateTime(),
		"azurerm_automation_variable_int":                 dataSourceArmAutomationVariableInt(),
		"azurerm_automation_variable_string":              dataSourceArmAutomationVariableString(),
		"azurerm_availability_set":                        dataSourceArmAvailabilitySet(),
		"azurerm_azuread_application":                     dataSourceArmAzureADApplication(),
		"azurerm_azuread_service_principal":               dataSourceArmActiveDirectoryServicePrincipal(),
		"azurerm_batch_account":                           dataSourceArmBatchAccount(),
		"azurerm_batch_certificate":                       dataSourceArmBatchCertificate(),
		"azurerm_batch_pool":                              dataSourceArmBatchPool(),
		"azurerm_builtin_role_definition":                 dataSourceArmBuiltInRoleDefinition(),
		"azurerm_cdn_profile":                             dataSourceArmCdnProfile(),
		"azurerm_client_config":                           dataSourceArmClientConfig(),
		"azurerm_kubernetes_service_versions":             dataSourceArmKubernetesServiceVersions(),
		"azurerm_container_registry":                      dataSourceArmContainerRegistry(),
		"azurerm_cosmosdb_account":                        dataSourceArmCosmosDbAccount(),
		"azurerm_data_factory":                            dataSourceArmDataFactory(),
		"azurerm_data_lake_store":                         dataSourceArmDataLakeStoreAccount(),
		"azurerm_dev_test_lab":                            dataSourceArmDevTestLab(),
		"azurerm_dev_test_virtual_network":                dataSourceArmDevTestVirtualNetwork(),
		"azurerm_dns_zone":                                dataSourceArmDnsZone(),
		"azurerm_eventhub_namespace":                      dataSourceEventHubNamespace(),
		"azurerm_express_route_circuit":                   dataSourceArmExpressRouteCircuit(),
		"azurerm_firewall":                                dataSourceArmFirewall(),
		"azurerm_image":                                   dataSourceArmImage(),
		"azurerm_hdinsight_cluster":                       dataSourceArmHDInsightSparkCluster(),
		"azurerm_healthcare_service":                      dataSourceArmHealthcareService(),
		"azurerm_maps_account":                            dataSourceArmMapsAccount(),
		"azurerm_key_vault_access_policy":                 dataSourceArmKeyVaultAccessPolicy(),
		"azurerm_key_vault_key":                           dataSourceArmKeyVaultKey(),
		"azurerm_key_vault_secret":                        dataSourceArmKeyVaultSecret(),
		"azurerm_key_vault":                               dataSourceArmKeyVault(),
		"azurerm_kubernetes_cluster":                      dataSourceArmKubernetesCluster(),
		"azurerm_lb":                                      dataSourceArmLoadBalancer(),
		"azurerm_lb_backend_address_pool":                 dataSourceArmLoadBalancerBackendAddressPool(),
		"azurerm_log_analytics_workspace":                 dataSourceLogAnalyticsWorkspace(),
		"azurerm_logic_app_workflow":                      dataSourceArmLogicAppWorkflow(),
		"azurerm_managed_disk":                            dataSourceArmManagedDisk(),
		"azurerm_management_group":                        dataSourceArmManagementGroup(),
		"azurerm_monitor_action_group":                    dataSourceArmMonitorActionGroup(),
		"azurerm_monitor_diagnostic_categories":           dataSourceArmMonitorDiagnosticCategories(),
		"azurerm_monitor_log_profile":                     dataSourceArmMonitorLogProfile(),
		"azurerm_mssql_elasticpool":                       dataSourceArmMsSqlElasticpool(),
		"azurerm_network_ddos_protection_plan":            dataSourceNetworkDDoSProtectionPlan(),
		"azurerm_network_interface":                       dataSourceArmNetworkInterface(),
		"azurerm_network_security_group":                  dataSourceArmNetworkSecurityGroup(),
		"azurerm_network_watcher":                         dataSourceArmNetworkWatcher(),
		"azurerm_notification_hub_namespace":              dataSourceNotificationHubNamespace(),
		"azurerm_notification_hub":                        dataSourceNotificationHub(),
		"azurerm_platform_image":                          dataSourceArmPlatformImage(),
		"azurerm_policy_definition":                       dataSourceArmPolicyDefinition(),
<<<<<<< HEAD
		"azurerm_private_link_service":                    dataSourceArmPrivateLinkService(),
=======
		"azurerm_postgresql_server":                       dataSourcePostgreSqlServer(),
>>>>>>> 8c6ae7f2
		"azurerm_proximity_placement_group":               dataSourceArmProximityPlacementGroup(),
		"azurerm_public_ip":                               dataSourceArmPublicIP(),
		"azurerm_public_ips":                              dataSourceArmPublicIPs(),
		"azurerm_public_ip_prefix":                        dataSourceArmPublicIpPrefix(),
		"azurerm_recovery_services_vault":                 dataSourceArmRecoveryServicesVault(),
		"azurerm_recovery_services_protection_policy_vm":  dataSourceArmRecoveryServicesProtectionPolicyVm(),
		"azurerm_redis_cache":                             dataSourceArmRedisCache(),
		"azurerm_resources":                               dataSourceArmResources(),
		"azurerm_resource_group":                          dataSourceArmResourceGroup(),
		"azurerm_role_definition":                         dataSourceArmRoleDefinition(),
		"azurerm_route_table":                             dataSourceArmRouteTable(),
		"azurerm_scheduler_job_collection":                dataSourceArmSchedulerJobCollection(),
		"azurerm_servicebus_namespace":                    dataSourceArmServiceBusNamespace(),
		"azurerm_servicebus_namespace_authorization_rule": dataSourceArmServiceBusNamespaceAuthorizationRule(),
		"azurerm_shared_image_gallery":                    dataSourceArmSharedImageGallery(),
		"azurerm_shared_image_version":                    dataSourceArmSharedImageVersion(),
		"azurerm_shared_image":                            dataSourceArmSharedImage(),
		"azurerm_snapshot":                                dataSourceArmSnapshot(),
		"azurerm_sql_server":                              dataSourceSqlServer(),
		"azurerm_sql_database":                            dataSourceSqlDatabase(),
		"azurerm_stream_analytics_job":                    dataSourceArmStreamAnalyticsJob(),
		"azurerm_storage_account_blob_container_sas":      dataSourceArmStorageAccountBlobContainerSharedAccessSignature(),
		"azurerm_storage_account_sas":                     dataSourceArmStorageAccountSharedAccessSignature(),
		"azurerm_storage_account":                         dataSourceArmStorageAccount(),
		"azurerm_storage_management_policy":               dataSourceArmStorageManagementPolicy(),
		"azurerm_subnet":                                  dataSourceArmSubnet(),
		"azurerm_subscription":                            dataSourceArmSubscription(),
		"azurerm_subscriptions":                           dataSourceArmSubscriptions(),
		"azurerm_traffic_manager_geographical_location":   dataSourceArmTrafficManagerGeographicalLocation(),
		"azurerm_user_assigned_identity":                  dataSourceArmUserAssignedIdentity(),
		"azurerm_virtual_machine":                         dataSourceArmVirtualMachine(),
		"azurerm_virtual_network_gateway":                 dataSourceArmVirtualNetworkGateway(),
		"azurerm_virtual_network_gateway_connection":      dataSourceArmVirtualNetworkGatewayConnection(),
		"azurerm_virtual_network":                         dataSourceArmVirtualNetwork(),
	}

	resources := map[string]*schema.Resource{
		"azurerm_analysis_services_server":                           resourceArmAnalysisServicesServer(),
		"azurerm_api_management":                                     resourceArmApiManagementService(),
		"azurerm_api_management_api":                                 resourceArmApiManagementApi(),
		"azurerm_api_management_api_operation":                       resourceArmApiManagementApiOperation(),
		"azurerm_api_management_api_operation_policy":                resourceArmApiManagementApiOperationPolicy(),
		"azurerm_api_management_api_policy":                          resourceArmApiManagementApiPolicy(),
		"azurerm_api_management_api_schema":                          resourceArmApiManagementApiSchema(),
		"azurerm_api_management_api_version_set":                     resourceArmApiManagementApiVersionSet(),
		"azurerm_api_management_authorization_server":                resourceArmApiManagementAuthorizationServer(),
		"azurerm_api_management_backend":                             resourceArmApiManagementBackend(),
		"azurerm_api_management_certificate":                         resourceArmApiManagementCertificate(),
		"azurerm_api_management_group":                               resourceArmApiManagementGroup(),
		"azurerm_api_management_group_user":                          resourceArmApiManagementGroupUser(),
		"azurerm_api_management_logger":                              resourceArmApiManagementLogger(),
		"azurerm_api_management_openid_connect_provider":             resourceArmApiManagementOpenIDConnectProvider(),
		"azurerm_api_management_product":                             resourceArmApiManagementProduct(),
		"azurerm_api_management_product_api":                         resourceArmApiManagementProductApi(),
		"azurerm_api_management_product_group":                       resourceArmApiManagementProductGroup(),
		"azurerm_api_management_product_policy":                      resourceArmApiManagementProductPolicy(),
		"azurerm_api_management_property":                            resourceArmApiManagementProperty(),
		"azurerm_api_management_subscription":                        resourceArmApiManagementSubscription(),
		"azurerm_api_management_user":                                resourceArmApiManagementUser(),
		"azurerm_app_service_active_slot":                            resourceArmAppServiceActiveSlot(),
		"azurerm_app_service_certificate":                            resourceArmAppServiceCertificate(),
		"azurerm_app_service_certificate_order":                      resourceArmAppServiceCertificateOrder(),
		"azurerm_app_service_custom_hostname_binding":                resourceArmAppServiceCustomHostnameBinding(),
		"azurerm_app_service_plan":                                   resourceArmAppServicePlan(),
		"azurerm_app_service_slot":                                   resourceArmAppServiceSlot(),
		"azurerm_app_service_source_control_token":                   resourceArmAppServiceSourceControlToken(),
		"azurerm_app_service":                                        resourceArmAppService(),
		"azurerm_application_gateway":                                resourceArmApplicationGateway(),
		"azurerm_application_insights_api_key":                       resourceArmApplicationInsightsAPIKey(),
		"azurerm_application_insights":                               resourceArmApplicationInsights(),
		"azurerm_application_insights_analytics_item":                resourceArmApplicationInsightsAnalyticsItem(),
		"azurerm_application_insights_web_test":                      resourceArmApplicationInsightsWebTests(),
		"azurerm_application_security_group":                         resourceArmApplicationSecurityGroup(),
		"azurerm_automation_account":                                 resourceArmAutomationAccount(),
		"azurerm_automation_credential":                              resourceArmAutomationCredential(),
		"azurerm_automation_dsc_configuration":                       resourceArmAutomationDscConfiguration(),
		"azurerm_automation_dsc_nodeconfiguration":                   resourceArmAutomationDscNodeConfiguration(),
		"azurerm_automation_job_schedule":                            resourceArmAutomationJobSchedule(),
		"azurerm_automation_module":                                  resourceArmAutomationModule(),
		"azurerm_automation_runbook":                                 resourceArmAutomationRunbook(),
		"azurerm_automation_schedule":                                resourceArmAutomationSchedule(),
		"azurerm_automation_variable_bool":                           resourceArmAutomationVariableBool(),
		"azurerm_automation_variable_datetime":                       resourceArmAutomationVariableDateTime(),
		"azurerm_automation_variable_int":                            resourceArmAutomationVariableInt(),
		"azurerm_automation_variable_string":                         resourceArmAutomationVariableString(),
		"azurerm_autoscale_setting":                                  resourceArmAutoScaleSetting(),
		"azurerm_availability_set":                                   resourceArmAvailabilitySet(),
		"azurerm_azuread_application":                                resourceArmActiveDirectoryApplication(),
		"azurerm_azuread_service_principal_password":                 resourceArmActiveDirectoryServicePrincipalPassword(),
		"azurerm_azuread_service_principal":                          resourceArmActiveDirectoryServicePrincipal(),
		"azurerm_bastion_host":                                       resourceArmBastionHost(),
		"azurerm_batch_account":                                      resourceArmBatchAccount(),
		"azurerm_batch_application":                                  resourceArmBatchApplication(),
		"azurerm_batch_certificate":                                  resourceArmBatchCertificate(),
		"azurerm_bot_channel_email":                                  resourceArmBotChannelEmail(),
		"azurerm_bot_channel_slack":                                  resourceArmBotChannelSlack(),
		"azurerm_bot_channels_registration":                          resourceArmBotChannelsRegistration(),
		"azurerm_bot_connection":                                     resourceArmBotConnection(),
		"azurerm_bot_web_app":                                        resourceArmBotWebApp(),
		"azurerm_batch_pool":                                         resourceArmBatchPool(),
		"azurerm_cdn_endpoint":                                       resourceArmCdnEndpoint(),
		"azurerm_cdn_profile":                                        resourceArmCdnProfile(),
		"azurerm_cognitive_account":                                  resourceArmCognitiveAccount(),
		"azurerm_connection_monitor":                                 resourceArmConnectionMonitor(),
		"azurerm_container_group":                                    resourceArmContainerGroup(),
		"azurerm_container_registry_webhook":                         resourceArmContainerRegistryWebhook(),
		"azurerm_container_registry":                                 resourceArmContainerRegistry(),
		"azurerm_container_service":                                  resourceArmContainerService(),
		"azurerm_cosmosdb_account":                                   resourceArmCosmosDbAccount(),
		"azurerm_cosmosdb_cassandra_keyspace":                        resourceArmCosmosDbCassandraKeyspace(),
		"azurerm_cosmosdb_mongo_collection":                          resourceArmCosmosDbMongoCollection(),
		"azurerm_cosmosdb_mongo_database":                            resourceArmCosmosDbMongoDatabase(),
		"azurerm_cosmosdb_sql_container":                             resourceArmCosmosDbSQLContainer(),
		"azurerm_cosmosdb_sql_database":                              resourceArmCosmosDbSQLDatabase(),
		"azurerm_cosmosdb_table":                                     resourceArmCosmosDbTable(),
		"azurerm_dashboard":                                          resourceArmDashboard(),
		"azurerm_data_factory":                                       resourceArmDataFactory(),
		"azurerm_data_factory_dataset_mysql":                         resourceArmDataFactoryDatasetMySQL(),
		"azurerm_data_factory_dataset_postgresql":                    resourceArmDataFactoryDatasetPostgreSQL(),
		"azurerm_data_factory_dataset_sql_server_table":              resourceArmDataFactoryDatasetSQLServerTable(),
		"azurerm_data_factory_integration_runtime_managed":           resourceArmDataFactoryIntegrationRuntimeManaged(),
		"azurerm_data_factory_linked_service_data_lake_storage_gen2": resourceArmDataFactoryLinkedServiceDataLakeStorageGen2(),
		"azurerm_data_factory_linked_service_mysql":                  resourceArmDataFactoryLinkedServiceMySQL(),
		"azurerm_data_factory_linked_service_postgresql":             resourceArmDataFactoryLinkedServicePostgreSQL(),
		"azurerm_data_factory_linked_service_sql_server":             resourceArmDataFactoryLinkedServiceSQLServer(),
		"azurerm_data_factory_pipeline":                              resourceArmDataFactoryPipeline(),
		"azurerm_data_lake_analytics_account":                        resourceArmDataLakeAnalyticsAccount(),
		"azurerm_data_lake_analytics_firewall_rule":                  resourceArmDataLakeAnalyticsFirewallRule(),
		"azurerm_data_lake_store_file":                               resourceArmDataLakeStoreFile(),
		"azurerm_data_lake_store_firewall_rule":                      resourceArmDataLakeStoreFirewallRule(),
		"azurerm_data_lake_store":                                    resourceArmDataLakeStore(),
		"azurerm_databricks_workspace":                               resourceArmDatabricksWorkspace(),
		"azurerm_ddos_protection_plan":                               resourceArmDDoSProtectionPlan(),
		"azurerm_dev_test_lab":                                       resourceArmDevTestLab(),
		"azurerm_dev_test_schedule":                                  resourceArmDevTestLabSchedules(),
		"azurerm_dev_test_linux_virtual_machine":                     resourceArmDevTestLinuxVirtualMachine(),
		"azurerm_dev_test_policy":                                    resourceArmDevTestPolicy(),
		"azurerm_dev_test_virtual_network":                           resourceArmDevTestVirtualNetwork(),
		"azurerm_dev_test_windows_virtual_machine":                   resourceArmDevTestWindowsVirtualMachine(),
		"azurerm_devspace_controller":                                resourceArmDevSpaceController(),
		"azurerm_dns_a_record":                                       resourceArmDnsARecord(),
		"azurerm_dns_aaaa_record":                                    resourceArmDnsAAAARecord(),
		"azurerm_dns_caa_record":                                     resourceArmDnsCaaRecord(),
		"azurerm_dns_cname_record":                                   resourceArmDnsCNameRecord(),
		"azurerm_dns_mx_record":                                      resourceArmDnsMxRecord(),
		"azurerm_dns_ns_record":                                      resourceArmDnsNsRecord(),
		"azurerm_dns_ptr_record":                                     resourceArmDnsPtrRecord(),
		"azurerm_dns_srv_record":                                     resourceArmDnsSrvRecord(),
		"azurerm_dns_txt_record":                                     resourceArmDnsTxtRecord(),
		"azurerm_dns_zone":                                           resourceArmDnsZone(),
		"azurerm_eventgrid_domain":                                   resourceArmEventGridDomain(),
		"azurerm_eventgrid_event_subscription":                       resourceArmEventGridEventSubscription(),
		"azurerm_eventgrid_topic":                                    resourceArmEventGridTopic(),
		"azurerm_eventhub_authorization_rule":                        resourceArmEventHubAuthorizationRule(),
		"azurerm_eventhub_consumer_group":                            resourceArmEventHubConsumerGroup(),
		"azurerm_eventhub_namespace_authorization_rule":              resourceArmEventHubNamespaceAuthorizationRule(),
		"azurerm_eventhub_namespace_disaster_recovery_config":        resourceArmEventHubNamespaceDisasterRecoveryConfig(),
		"azurerm_eventhub_namespace":                                 resourceArmEventHubNamespace(),
		"azurerm_eventhub":                                           resourceArmEventHub(),
		"azurerm_express_route_circuit_authorization":                resourceArmExpressRouteCircuitAuthorization(),
		"azurerm_express_route_circuit_peering":                      resourceArmExpressRouteCircuitPeering(),
		"azurerm_express_route_circuit":                              resourceArmExpressRouteCircuit(),
		"azurerm_firewall_application_rule_collection":               resourceArmFirewallApplicationRuleCollection(),
		"azurerm_firewall_nat_rule_collection":                       resourceArmFirewallNatRuleCollection(),
		"azurerm_firewall_network_rule_collection":                   resourceArmFirewallNetworkRuleCollection(),
		"azurerm_firewall":                                           resourceArmFirewall(),
		"azurerm_frontdoor":                                          resourceArmFrontDoor(),
		"azurerm_frontdoor_firewall_policy":                          resourceArmFrontDoorFirewallPolicy(),
		"azurerm_function_app":                                       resourceArmFunctionApp(),
		"azurerm_hdinsight_hadoop_cluster":                           resourceArmHDInsightHadoopCluster(),
		"azurerm_hdinsight_hbase_cluster":                            resourceArmHDInsightHBaseCluster(),
		"azurerm_hdinsight_interactive_query_cluster":                resourceArmHDInsightInteractiveQueryCluster(),
		"azurerm_hdinsight_kafka_cluster":                            resourceArmHDInsightKafkaCluster(),
		"azurerm_hdinsight_ml_services_cluster":                      resourceArmHDInsightMLServicesCluster(),
		"azurerm_hdinsight_rserver_cluster":                          resourceArmHDInsightRServerCluster(),
		"azurerm_hdinsight_spark_cluster":                            resourceArmHDInsightSparkCluster(),
		"azurerm_hdinsight_storm_cluster":                            resourceArmHDInsightStormCluster(),
		"azurerm_healthcare_service":                                 resourceArmHealthcareService(),
		"azurerm_image":                                              resourceArmImage(),
		"azurerm_iot_dps":                                            resourceArmIotDPS(),
		"azurerm_iot_dps_certificate":                                resourceArmIotDPSCertificate(),
		"azurerm_iothub_consumer_group":                              resourceArmIotHubConsumerGroup(),
		"azurerm_iothub":                                             resourceArmIotHub(),
		"azurerm_iothub_shared_access_policy":                        resourceArmIotHubSharedAccessPolicy(),
		"azurerm_key_vault_access_policy":                            resourceArmKeyVaultAccessPolicy(),
		"azurerm_key_vault_certificate":                              resourceArmKeyVaultCertificate(),
		"azurerm_key_vault_key":                                      resourceArmKeyVaultKey(),
		"azurerm_key_vault_secret":                                   resourceArmKeyVaultSecret(),
		"azurerm_key_vault":                                          resourceArmKeyVault(),
		"azurerm_kubernetes_cluster":                                 resourceArmKubernetesCluster(),
		"azurerm_kusto_cluster":                                      resourceArmKustoCluster(),
		"azurerm_kusto_database":                                     resourceArmKustoDatabase(),
		"azurerm_kusto_eventhub_data_connection":                     resourceArmKustoEventHubDataConnection(),
		"azurerm_lb_backend_address_pool":                            resourceArmLoadBalancerBackendAddressPool(),
		"azurerm_lb_nat_pool":                                        resourceArmLoadBalancerNatPool(),
		"azurerm_lb_nat_rule":                                        resourceArmLoadBalancerNatRule(),
		"azurerm_lb_probe":                                           resourceArmLoadBalancerProbe(),
		"azurerm_lb_outbound_rule":                                   resourceArmLoadBalancerOutboundRule(),
		"azurerm_lb_rule":                                            resourceArmLoadBalancerRule(),
		"azurerm_lb":                                                 resourceArmLoadBalancer(),
		"azurerm_local_network_gateway":                              resourceArmLocalNetworkGateway(),
		"azurerm_log_analytics_solution":                             resourceArmLogAnalyticsSolution(),
		"azurerm_log_analytics_linked_service":                       resourceArmLogAnalyticsLinkedService(),
		"azurerm_log_analytics_workspace_linked_service":             resourceArmLogAnalyticsWorkspaceLinkedService(),
		"azurerm_log_analytics_workspace":                            resourceArmLogAnalyticsWorkspace(),
		"azurerm_logic_app_action_custom":                            resourceArmLogicAppActionCustom(),
		"azurerm_logic_app_action_http":                              resourceArmLogicAppActionHTTP(),
		"azurerm_logic_app_trigger_custom":                           resourceArmLogicAppTriggerCustom(),
		"azurerm_logic_app_trigger_http_request":                     resourceArmLogicAppTriggerHttpRequest(),
		"azurerm_logic_app_trigger_recurrence":                       resourceArmLogicAppTriggerRecurrence(),
		"azurerm_logic_app_workflow":                                 resourceArmLogicAppWorkflow(),
		"azurerm_managed_disk":                                       resourceArmManagedDisk(),
		"azurerm_management_group":                                   resourceArmManagementGroup(),
		"azurerm_management_lock":                                    resourceArmManagementLock(),
		"azurerm_maps_account":                                       resourceArmMapsAccount(),
		"azurerm_mariadb_configuration":                              resourceArmMariaDbConfiguration(),
		"azurerm_mariadb_database":                                   resourceArmMariaDbDatabase(),
		"azurerm_mariadb_firewall_rule":                              resourceArmMariaDBFirewallRule(),
		"azurerm_mariadb_server":                                     resourceArmMariaDbServer(),
		"azurerm_mariadb_virtual_network_rule":                       resourceArmMariaDbVirtualNetworkRule(),
		"azurerm_marketplace_agreement":                              resourceArmMarketplaceAgreement(),
		"azurerm_media_services_account":                             resourceArmMediaServicesAccount(),
		"azurerm_metric_alertrule":                                   resourceArmMetricAlertRule(),
		"azurerm_monitor_autoscale_setting":                          resourceArmMonitorAutoScaleSetting(),
		"azurerm_monitor_action_group":                               resourceArmMonitorActionGroup(),
		"azurerm_monitor_activity_log_alert":                         resourceArmMonitorActivityLogAlert(),
		"azurerm_monitor_diagnostic_setting":                         resourceArmMonitorDiagnosticSetting(),
		"azurerm_monitor_log_profile":                                resourceArmMonitorLogProfile(),
		"azurerm_monitor_metric_alert":                               resourceArmMonitorMetricAlert(),
		"azurerm_monitor_metric_alertrule":                           resourceArmMonitorMetricAlertRule(),
		"azurerm_mssql_elasticpool":                                  resourceArmMsSqlElasticPool(),
		"azurerm_mysql_configuration":                                resourceArmMySQLConfiguration(),
		"azurerm_mysql_database":                                     resourceArmMySqlDatabase(),
		"azurerm_mysql_firewall_rule":                                resourceArmMySqlFirewallRule(),
		"azurerm_mysql_server":                                       resourceArmMySqlServer(),
		"azurerm_mysql_virtual_network_rule":                         resourceArmMySqlVirtualNetworkRule(),
		"azurerm_network_connection_monitor":                         resourceArmNetworkConnectionMonitor(),
		"azurerm_network_ddos_protection_plan":                       resourceArmNetworkDDoSProtectionPlan(),
		"azurerm_network_interface":                                  resourceArmNetworkInterface(),
		"azurerm_network_interface_application_gateway_backend_address_pool_association": resourceArmNetworkInterfaceApplicationGatewayBackendAddressPoolAssociation(),
		"azurerm_network_interface_application_security_group_association":               resourceArmNetworkInterfaceApplicationSecurityGroupAssociation(),
		"azurerm_network_interface_backend_address_pool_association":                     resourceArmNetworkInterfaceBackendAddressPoolAssociation(),
		"azurerm_network_interface_nat_rule_association":                                 resourceArmNetworkInterfaceNatRuleAssociation(),
		"azurerm_network_packet_capture":                                                 resourceArmNetworkPacketCapture(),
		"azurerm_network_profile":                                                        resourceArmNetworkProfile(),
		"azurerm_network_security_group":                                                 resourceArmNetworkSecurityGroup(),
		"azurerm_network_security_rule":                                                  resourceArmNetworkSecurityRule(),
		"azurerm_network_watcher":                                                        resourceArmNetworkWatcher(),
		"azurerm_notification_hub_authorization_rule":                                    resourceArmNotificationHubAuthorizationRule(),
		"azurerm_notification_hub_namespace":                                             resourceArmNotificationHubNamespace(),
		"azurerm_notification_hub":                                                       resourceArmNotificationHub(),
		"azurerm_packet_capture":                                                         resourceArmPacketCapture(),
		"azurerm_policy_assignment":                                                      resourceArmPolicyAssignment(),
		"azurerm_policy_definition":                                                      resourceArmPolicyDefinition(),
		"azurerm_policy_set_definition":                                                  resourceArmPolicySetDefinition(),
		"azurerm_postgresql_configuration":                                               resourceArmPostgreSQLConfiguration(),
		"azurerm_postgresql_database":                                                    resourceArmPostgreSQLDatabase(),
		"azurerm_postgresql_firewall_rule":                                               resourceArmPostgreSQLFirewallRule(),
		"azurerm_postgresql_server":                                                      resourceArmPostgreSQLServer(),
		"azurerm_postgresql_virtual_network_rule":                                        resourceArmPostgreSQLVirtualNetworkRule(),
		"azurerm_private_dns_zone":                                                       resourceArmPrivateDnsZone(),
		"azurerm_private_dns_a_record":                                                   resourceArmPrivateDnsARecord(),
		"azurerm_private_dns_cname_record":                                               resourceArmPrivateDnsCNameRecord(),
		"azurerm_private_dns_zone_virtual_network_link":                                  resourceArmPrivateDnsZoneVirtualNetworkLink(),
		"azurerm_private_link_service":                                                   resourceArmPrivateLinkService(),
		"azurerm_proximity_placement_group":                                              resourceArmProximityPlacementGroup(),
		"azurerm_public_ip":                                                              resourceArmPublicIp(),
		"azurerm_public_ip_prefix":                                                       resourceArmPublicIpPrefix(),
		"azurerm_recovery_network_mapping":                                               resourceArmRecoveryServicesNetworkMapping(),
		"azurerm_recovery_replicated_vm":                                                 resourceArmRecoveryServicesReplicatedVm(),
		"azurerm_recovery_services_fabric":                                               resourceArmRecoveryServicesFabric(),
		"azurerm_recovery_services_protected_vm":                                         resourceArmRecoveryServicesProtectedVm(),
		"azurerm_recovery_services_protection_container":                                 resourceArmRecoveryServicesProtectionContainer(),
		"azurerm_recovery_services_protection_container_mapping":                         resourceArmRecoveryServicesProtectionContainerMapping(),
		"azurerm_recovery_services_protection_policy_vm":                                 resourceArmRecoveryServicesProtectionPolicyVm(),
		"azurerm_recovery_services_replication_policy":                                   resourceArmRecoveryServicesReplicationPolicy(),
		"azurerm_recovery_services_vault":                                                resourceArmRecoveryServicesVault(),
		"azurerm_redis_cache":                                                            resourceArmRedisCache(),
		"azurerm_redis_firewall_rule":                                                    resourceArmRedisFirewallRule(),
		"azurerm_relay_namespace":                                                        resourceArmRelayNamespace(),
		"azurerm_resource_group":                                                         resourceArmResourceGroup(),
		"azurerm_role_assignment":                                                        resourceArmRoleAssignment(),
		"azurerm_role_definition":                                                        resourceArmRoleDefinition(),
		"azurerm_route_table":                                                            resourceArmRouteTable(),
		"azurerm_route":                                                                  resourceArmRoute(),
		"azurerm_scheduler_job_collection":                                               resourceArmSchedulerJobCollection(),
		"azurerm_scheduler_job":                                                          resourceArmSchedulerJob(),
		"azurerm_search_service":                                                         resourceArmSearchService(),
		"azurerm_security_center_contact":                                                resourceArmSecurityCenterContact(),
		"azurerm_security_center_subscription_pricing":                                   resourceArmSecurityCenterSubscriptionPricing(),
		"azurerm_security_center_workspace":                                              resourceArmSecurityCenterWorkspace(),
		"azurerm_service_fabric_cluster":                                                 resourceArmServiceFabricCluster(),
		"azurerm_servicebus_namespace_authorization_rule":                                resourceArmServiceBusNamespaceAuthorizationRule(),
		"azurerm_servicebus_namespace":                                                   resourceArmServiceBusNamespace(),
		"azurerm_servicebus_queue_authorization_rule":                                    resourceArmServiceBusQueueAuthorizationRule(),
		"azurerm_servicebus_queue":                                                       resourceArmServiceBusQueue(),
		"azurerm_servicebus_subscription_rule":                                           resourceArmServiceBusSubscriptionRule(),
		"azurerm_servicebus_subscription":                                                resourceArmServiceBusSubscription(),
		"azurerm_servicebus_topic_authorization_rule":                                    resourceArmServiceBusTopicAuthorizationRule(),
		"azurerm_servicebus_topic":                                                       resourceArmServiceBusTopic(),
		"azurerm_shared_image_gallery":                                                   resourceArmSharedImageGallery(),
		"azurerm_shared_image_version":                                                   resourceArmSharedImageVersion(),
		"azurerm_shared_image":                                                           resourceArmSharedImage(),
		"azurerm_signalr_service":                                                        resourceArmSignalRService(),
		"azurerm_snapshot":                                                               resourceArmSnapshot(),
		"azurerm_sql_active_directory_administrator":                                     resourceArmSqlAdministrator(),
		"azurerm_sql_database":                                                           resourceArmSqlDatabase(),
		"azurerm_sql_elasticpool":                                                        resourceArmSqlElasticPool(),
		"azurerm_sql_failover_group":                                                     resourceArmSqlFailoverGroup(),
		"azurerm_sql_firewall_rule":                                                      resourceArmSqlFirewallRule(),
		"azurerm_sql_server":                                                             resourceArmSqlServer(),
		"azurerm_sql_virtual_network_rule":                                               resourceArmSqlVirtualNetworkRule(),
		"azurerm_storage_account":                                                        resourceArmStorageAccount(),
		"azurerm_storage_blob":                                                           resourceArmStorageBlob(),
		"azurerm_storage_container":                                                      resourceArmStorageContainer(),
		"azurerm_storage_data_lake_gen2_filesystem":                                      resourceArmStorageDataLakeGen2FileSystem(),
		"azurerm_storage_management_policy":                                              resourceArmStorageManagementPolicy(),
		"azurerm_storage_queue":                                                          resourceArmStorageQueue(),
		"azurerm_storage_share":                                                          resourceArmStorageShare(),
		"azurerm_storage_share_directory":                                                resourceArmStorageShareDirectory(),
		"azurerm_storage_table":                                                          resourceArmStorageTable(),
		"azurerm_storage_table_entity":                                                   resourceArmStorageTableEntity(),
		"azurerm_stream_analytics_job":                                                   resourceArmStreamAnalyticsJob(),
		"azurerm_stream_analytics_function_javascript_udf":                               resourceArmStreamAnalyticsFunctionUDF(),
		"azurerm_stream_analytics_output_blob":                                           resourceArmStreamAnalyticsOutputBlob(),
		"azurerm_stream_analytics_output_mssql":                                          resourceArmStreamAnalyticsOutputSql(),
		"azurerm_stream_analytics_output_eventhub":                                       resourceArmStreamAnalyticsOutputEventHub(),
		"azurerm_stream_analytics_output_servicebus_queue":                               resourceArmStreamAnalyticsOutputServiceBusQueue(),
		"azurerm_stream_analytics_output_servicebus_topic":                               resourceArmStreamAnalyticsOutputServiceBusTopic(),
		"azurerm_stream_analytics_stream_input_blob":                                     resourceArmStreamAnalyticsStreamInputBlob(),
		"azurerm_stream_analytics_stream_input_eventhub":                                 resourceArmStreamAnalyticsStreamInputEventHub(),
		"azurerm_stream_analytics_stream_input_iothub":                                   resourceArmStreamAnalyticsStreamInputIoTHub(),
		"azurerm_subnet_network_security_group_association":                              resourceArmSubnetNetworkSecurityGroupAssociation(),
		"azurerm_subnet_route_table_association":                                         resourceArmSubnetRouteTableAssociation(),
		"azurerm_subnet":                                                                 resourceArmSubnet(),
		"azurerm_template_deployment":                                                    resourceArmTemplateDeployment(),
		"azurerm_traffic_manager_endpoint":                                               resourceArmTrafficManagerEndpoint(),
		"azurerm_traffic_manager_profile":                                                resourceArmTrafficManagerProfile(),
		"azurerm_user_assigned_identity":                                                 resourceArmUserAssignedIdentity(),
		"azurerm_virtual_machine_data_disk_attachment":                                   resourceArmVirtualMachineDataDiskAttachment(),
		"azurerm_virtual_machine_extension":                                              resourceArmVirtualMachineExtensions(),
		"azurerm_virtual_machine_scale_set":                                              resourceArmVirtualMachineScaleSet(),
		"azurerm_virtual_machine":                                                        resourceArmVirtualMachine(),
		"azurerm_virtual_network_gateway_connection":                                     resourceArmVirtualNetworkGatewayConnection(),
		"azurerm_virtual_network_gateway":                                                resourceArmVirtualNetworkGateway(),
		"azurerm_virtual_network_peering":                                                resourceArmVirtualNetworkPeering(),
		"azurerm_virtual_network":                                                        resourceArmVirtualNetwork(),
		"azurerm_virtual_wan":                                                            resourceArmVirtualWan(),
		"azurerm_web_application_firewall_policy":                                        resourceArmWebApplicationFirewallPolicy(),
	}

	// 2.0 resources
	if features.SupportsTwoPointZeroResources() {
		resources["azurerm_linux_virtual_machine_scale_set"] = resourceArmLinuxVirtualMachineScaleSet()
		resources["azurerm_windows_virtual_machine_scale_set"] = resourceArmWindowsVirtualMachineScaleSet()
	}

	// avoids this showing up in test output
	var debugLog = func(f string, v ...interface{}) {
		if os.Getenv("TF_LOG") == "" {
			return
		}

		log.Printf(f, v...)
	}
	for _, service := range supportedServices {
		debugLog("[DEBUG] Registering Data Sources for %q..", service.Name())
		for k, v := range service.SupportedDataSources() {
			if existing := dataSources[k]; existing != nil {
				panic(fmt.Sprintf("An existing Data Source exists for %q", k))
			}

			dataSources[k] = v
		}

		debugLog("[DEBUG] Registering Resources for %q..", service.Name())
		for k, v := range service.SupportedResources() {
			if existing := resources[k]; existing != nil {
				panic(fmt.Sprintf("An existing Resource exists for %q", k))
			}

			resources[k] = v
		}
	}

	// TODO: remove all of this in 2.0 once Custom Timeouts are supported
	if features.SupportsCustomTimeouts() {
		// default everything to 3 hours for now
		for _, v := range resources {
			if v.Timeouts == nil {
				v.Timeouts = &schema.ResourceTimeout{
					Create:  schema.DefaultTimeout(3 * time.Hour),
					Update:  schema.DefaultTimeout(3 * time.Hour),
					Delete:  schema.DefaultTimeout(3 * time.Hour),
					Default: schema.DefaultTimeout(3 * time.Hour),

					// Read is the only exception, since if it's taken more than 5 minutes something's seriously wrong
					Read: schema.DefaultTimeout(5 * time.Minute),
				}
			}
		}
	} else {
		// ensure any timeouts configured on the resources are removed until 2.0
		for _, v := range resources {
			v.Timeouts = nil
		}
	}

	p := &schema.Provider{
		Schema: map[string]*schema.Schema{
			"subscription_id": {
				Type:        schema.TypeString,
				Optional:    true,
				DefaultFunc: schema.EnvDefaultFunc("ARM_SUBSCRIPTION_ID", ""),
				Description: "The Subscription ID which should be used.",
			},

			"client_id": {
				Type:        schema.TypeString,
				Optional:    true,
				DefaultFunc: schema.EnvDefaultFunc("ARM_CLIENT_ID", ""),
				Description: "The Client ID which should be used.",
			},

			"tenant_id": {
				Type:        schema.TypeString,
				Optional:    true,
				DefaultFunc: schema.EnvDefaultFunc("ARM_TENANT_ID", ""),
				Description: "The Tenant ID which should be used.",
			},

			"auxiliary_tenant_ids": {
				Type:     schema.TypeList,
				Optional: true,
				MaxItems: 3,
				Elem: &schema.Schema{
					Type: schema.TypeString,
				},
			},

			"environment": {
				Type:        schema.TypeString,
				Required:    true,
				DefaultFunc: schema.EnvDefaultFunc("ARM_ENVIRONMENT", "public"),
				Description: "The Cloud Environment which should be used. Possible values are public, usgovernment, german, and china. Defaults to public.",
			},

			// Client Certificate specific fields
			"client_certificate_path": {
				Type:        schema.TypeString,
				Optional:    true,
				DefaultFunc: schema.EnvDefaultFunc("ARM_CLIENT_CERTIFICATE_PATH", ""),
				Description: "The path to the Client Certificate associated with the Service Principal for use when authenticating as a Service Principal using a Client Certificate.",
			},

			"client_certificate_password": {
				Type:        schema.TypeString,
				Optional:    true,
				DefaultFunc: schema.EnvDefaultFunc("ARM_CLIENT_CERTIFICATE_PASSWORD", ""),
				Description: "The password associated with the Client Certificate. For use when authenticating as a Service Principal using a Client Certificate",
			},

			// Client Secret specific fields
			"client_secret": {
				Type:        schema.TypeString,
				Optional:    true,
				DefaultFunc: schema.EnvDefaultFunc("ARM_CLIENT_SECRET", ""),
				Description: "The Client Secret which should be used. For use When authenticating as a Service Principal using a Client Secret.",
			},

			// Managed Service Identity specific fields
			"use_msi": {
				Type:        schema.TypeBool,
				Optional:    true,
				DefaultFunc: schema.EnvDefaultFunc("ARM_USE_MSI", false),
				Description: "Allowed Managed Service Identity be used for Authentication.",
			},
			"msi_endpoint": {
				Type:        schema.TypeString,
				Optional:    true,
				DefaultFunc: schema.EnvDefaultFunc("ARM_MSI_ENDPOINT", ""),
				Description: "The path to a custom endpoint for Managed Service Identity - in most circumstances this should be detected automatically. ",
			},

			// Managed Tracking GUID for User-agent
			"partner_id": {
				Type:         schema.TypeString,
				Optional:     true,
				ValidateFunc: validate.UUIDOrEmpty,
				DefaultFunc:  schema.EnvDefaultFunc("ARM_PARTNER_ID", ""),
				Description:  "A GUID/UUID that is registered with Microsoft to facilitate partner resource usage attribution.",
			},

			"disable_correlation_request_id": {
				Type:     schema.TypeBool,
				Optional: true,
				// TODO: add an ARM_ prefix in 2.0w
				DefaultFunc: schema.EnvDefaultFunc("DISABLE_CORRELATION_REQUEST_ID", false),
				Description: "This will disable the x-ms-correlation-request-id header.",
			},

			"disable_terraform_partner_id": {
				Type:        schema.TypeBool,
				Optional:    true,
				DefaultFunc: schema.EnvDefaultFunc("ARM_DISABLE_TERRAFORM_PARTNER_ID", false),
				Description: "This will disable the Terraform Partner ID which is used if a custom `partner_id` isn't specified.",
			},

			// Advanced feature flags
			"skip_credentials_validation": {
				Type:        schema.TypeBool,
				Optional:    true,
				DefaultFunc: schema.EnvDefaultFunc("ARM_SKIP_CREDENTIALS_VALIDATION", false),
				Description: "This will cause the AzureRM Provider to skip verifying the credentials being used are valid.",
			},

			"skip_provider_registration": {
				Type:        schema.TypeBool,
				Optional:    true,
				DefaultFunc: schema.EnvDefaultFunc("ARM_SKIP_PROVIDER_REGISTRATION", false),
				Description: "Should the AzureRM Provider skip registering all of the Resource Providers that it supports, if they're not already registered?",
			},
		},

		DataSourcesMap: dataSources,
		ResourcesMap:   resources,
	}

	p.ConfigureFunc = providerConfigure(p)

	return p
}

func providerConfigure(p *schema.Provider) schema.ConfigureFunc {
	return func(d *schema.ResourceData) (interface{}, error) {
		var auxTenants []string
		if v, ok := d.Get("auxiliary_tenant_ids").([]interface{}); ok && len(v) > 0 {
			auxTenants = *utils.ExpandStringSlice(v)
		} else {
			if v := os.Getenv("ARM_AUXILIARY_TENANT_IDS"); v != "" {
				auxTenants = strings.Split(v, ";")
			}
		}

		if len(auxTenants) > 3 {
			return nil, fmt.Errorf("The provider only supports 3 auxiliary tenant IDs")
		}

		builder := &authentication.Builder{
			SubscriptionID:     d.Get("subscription_id").(string),
			ClientID:           d.Get("client_id").(string),
			ClientSecret:       d.Get("client_secret").(string),
			TenantID:           d.Get("tenant_id").(string),
			AuxiliaryTenantIDs: auxTenants,
			Environment:        d.Get("environment").(string),
			MsiEndpoint:        d.Get("msi_endpoint").(string),
			ClientCertPassword: d.Get("client_certificate_password").(string),
			ClientCertPath:     d.Get("client_certificate_path").(string),

			// Feature Toggles
			SupportsClientCertAuth:         true,
			SupportsClientSecretAuth:       true,
			SupportsManagedServiceIdentity: d.Get("use_msi").(bool),
			SupportsAzureCliToken:          true,
			SupportsAuxiliaryTenants:       len(auxTenants) > 0,

			// Doc Links
			ClientSecretDocsLink: "https://www.terraform.io/docs/providers/azurerm/auth/service_principal_client_secret.html",
		}

		config, err := builder.Build()
		if err != nil {
			return nil, fmt.Errorf("Error building AzureRM Client: %s", err)
		}

		partnerId := d.Get("partner_id").(string)
		skipProviderRegistration := d.Get("skip_provider_registration").(bool)
		disableCorrelationRequestID := d.Get("disable_correlation_request_id").(bool)
		disableTerraformPartnerID := d.Get("disable_terraform_partner_id").(bool)

		terraformVersion := p.TerraformVersion
		if terraformVersion == "" {
			// Terraform 0.12 introduced this field to the protocol
			// We can therefore assume that if it's missing it's 0.10 or 0.11
			terraformVersion = "0.11+compatible"
		}

		// TODO: we should pass in an Object here
		client, err := getArmClient(config, skipProviderRegistration, terraformVersion, partnerId, disableCorrelationRequestID, disableTerraformPartnerID)
		if err != nil {
			return nil, err
		}

		// TODO: clean this up when ArmClient is removed
		client.StopContext = p.StopContext()
		client.Client.StopContext = p.StopContext()

		// replaces the context between tests
		p.MetaReset = func() error {
			// TODO: remove the old reference here
			client.StopContext = p.StopContext()
			client.Client.StopContext = p.StopContext()
			return nil
		}

		skipCredentialsValidation := d.Get("skip_credentials_validation").(bool)
		if !skipCredentialsValidation {
			// List all the available providers and their registration state to avoid unnecessary
			// requests. This also lets us check if the provider credentials are correct.
			ctx := client.StopContext
			providerList, err := client.Resource.ProvidersClient.List(ctx, nil, "")
			if err != nil {
				return nil, fmt.Errorf("Unable to list provider registration status, it is possible that this is due to invalid "+
					"credentials or the service principal does not have permission to use the Resource Manager API, Azure "+
					"error: %s", err)
			}

			if !skipProviderRegistration {
				availableResourceProviders := providerList.Values()
				requiredResourceProviders := requiredResourceProviders()

				err := ensureResourceProvidersAreRegistered(ctx, *client.Resource.ProvidersClient, availableResourceProviders, requiredResourceProviders)
				if err != nil {
					return nil, fmt.Errorf("Error ensuring Resource Providers are registered: %s", err)
				}
			}
		}

		return client, nil
	}
}<|MERGE_RESOLUTION|>--- conflicted
+++ resolved
@@ -115,11 +115,7 @@
 		"azurerm_notification_hub":                        dataSourceNotificationHub(),
 		"azurerm_platform_image":                          dataSourceArmPlatformImage(),
 		"azurerm_policy_definition":                       dataSourceArmPolicyDefinition(),
-<<<<<<< HEAD
-		"azurerm_private_link_service":                    dataSourceArmPrivateLinkService(),
-=======
 		"azurerm_postgresql_server":                       dataSourcePostgreSqlServer(),
->>>>>>> 8c6ae7f2
 		"azurerm_proximity_placement_group":               dataSourceArmProximityPlacementGroup(),
 		"azurerm_public_ip":                               dataSourceArmPublicIP(),
 		"azurerm_public_ips":                              dataSourceArmPublicIPs(),
